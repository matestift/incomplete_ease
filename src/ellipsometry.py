import psutil
import numpy as np
from tmm import ellips
from joblib import Parallel, delayed

_cached_num_free_cpus = None


def _get_free_cpus(threshold=50):
    global _cached_num_free_cpus
    if _cached_num_free_cpus is None:
        cpu_usage = psutil.cpu_percent(interval=1, percpu=True)
        free_cpus = [
            i for i, usage in enumerate(cpu_usage) if usage < threshold
        ]  # <50% usage is free
        _cached_num_free_cpus = len(free_cpus)
    return _cached_num_free_cpus


def compute_ellips(params, i, wl, n_layers, d_layers):
    angle = np.deg2rad(params["angle"])
    PD = ellips(n_layers, d_layers, angle, wl[i])
    return PD


def compute_ellips_parallel(args):
    params, i, wl, material_layers, materials, substrate = args
    n_layers = [1]  # n_Air
    d_layers = [np.inf]  # Semi-infinite Air

    for layer in material_layers:
        if layer["type"] == "composite":
            material1_name = layer["material1"]
            material2_name = layer["material2"]
            e_material1 = materials[material1_name]["e"][i]
            e_material2 = (
                materials[material2_name]["e"]
                if material2_name == "void"
                else materials[material2_name]["e"][i]
            )
            composite_name = f"{material1_name}_{material2_name}_{layer['name']}"
            fv = float(params[f"fv_{composite_name}"])
            e_eff = ema_model_func(e_material1, e_material2, fv) ** 0.5
        elif layer["type"] == "single":
            material_name = layer["material"]
            e_eff = materials[material_name]["e"][i] ** 0.5

        d_param_name = (
            f"d_{composite_name}"
            if layer["type"] == "composite"
            else f"d_{material_name}_{layer['name']}"
        )
        d = float(params[d_param_name])
        n_layers.append(e_eff)
        d_layers.append(d)

    n_layers.append(materials[substrate]["n"][i])  # Substrate
    d_layers.append(np.inf)  # Semi-infinite substrate

    return compute_ellips(params, i, wl, n_layers, d_layers), i


def psi_delta(
    params, wl, NCS_m, material_layers, materials, substrate, use_parallel=False
):

    free_cpus = _get_free_cpus()
    num_tasks = len(wl)

    compute_chunk = lambda chunk: [
        compute_ellips_parallel((params, i, wl, material_layers, materials, substrate))
        for i in chunk
    ]

    if use_parallel and free_cpus > 1:

        n_jobs = min(free_cpus, num_tasks)
        chunk_size = max(1, num_tasks // n_jobs)
        chunks = [
            range(i, min(i + chunk_size, num_tasks))
            for i in range(0, num_tasks, chunk_size)
        ]

        parallel_results = Parallel(
            n_jobs=n_jobs, prefer="processes", return_as="generator_unordered"
        )(delayed(compute_chunk)(chunk) for chunk in chunks)

        PD = [item for sublist in parallel_results for item in sublist]
        PD.sort(key=lambda x: x[1])  # Sort by the index
        PD = [item[0] for item in PD]
    else:
        PD = [
            compute_ellips_parallel(
                (params, i, wl, material_layers, materials, substrate)
            )[0]
            for i in range(num_tasks)
        ]

    if len(PD) == 0:
        raise ValueError("No results computed; check input parameters and data.")

    P_t = np.array([pd["psi"] for pd in PD])
    D_t = np.pi - np.array([pd["Delta"] for pd in PD])

    if P_t.shape[0] == 0 or D_t.shape[0] == 0:
        raise ValueError("Computed results have incompatible shapes.")

    N_t, C_t, S_t = psi_delta_to_NCS(P_t, D_t)
    return np.concatenate((N_t, C_t, S_t), axis=0) - NCS_m


def set_fit_parameters(params, fit_parameters):
    for name in params:
        if name in fit_parameters:
            params[name].vary = True
        else:
            params[name].vary = False


def ema_model_func(e1, e2, fv):
    """
    DIELECTRIC FUNCTION FROM THE EFFECTIVE MEDIUM APPROXIMATION
    fv: volume fraction ratio
    """
    p = (e1 / e2) ** 0.5
    b = ((3 * fv - 1) * (1 / p - p) + p) / 4
    z = b + (b**2 + 0.5) ** 0.5
    e = z * (e1 * e2) ** 0.5
    return e


<<<<<<< HEAD
# three components
# using formulas for the material file and fitting on the variables of the formula


=======
>>>>>>> 344f8928
def psi_delta_to_NCS(psi, delta):
    psi = np.asarray(psi)
    delta = np.asarray(delta)

    N_t = np.cos(2 * psi)
    C_t = np.sin(2 * psi) * np.cos(delta)
    S_t = np.sin(2 * psi) * np.sin(delta)

    if N_t.size == 1:
        return N_t.item(), C_t.item(), S_t.item()
    else:
        return N_t, C_t, S_t<|MERGE_RESOLUTION|>--- conflicted
+++ resolved
@@ -128,14 +128,6 @@
     e = z * (e1 * e2) ** 0.5
     return e
 
-
-<<<<<<< HEAD
-# three components
-# using formulas for the material file and fitting on the variables of the formula
-
-
-=======
->>>>>>> 344f8928
 def psi_delta_to_NCS(psi, delta):
     psi = np.asarray(psi)
     delta = np.asarray(delta)
